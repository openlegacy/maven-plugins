package org.apache.maven.report.projectinfo;

/*
 * Licensed to the Apache Software Foundation (ASF) under one
 * or more contributor license agreements.  See the NOTICE file
 * distributed with this work for additional information
 * regarding copyright ownership.  The ASF licenses this file
 * to you under the Apache License, Version 2.0 (the
 * "License"); you may not use this file except in compliance
 * with the License.  You may obtain a copy of the License at
 *
 *   http://www.apache.org/licenses/LICENSE-2.0
 *
 * Unless required by applicable law or agreed to in writing,
 * software distributed under the License is distributed on an
 * "AS IS" BASIS, WITHOUT WARRANTIES OR CONDITIONS OF ANY
 * KIND, either express or implied.  See the License for the
 * specific language governing permissions and limitations
 * under the License.
 */

import java.io.File;
import java.net.MalformedURLException;
import java.util.Locale;

import org.apache.maven.artifact.repository.ArtifactRepository;
import org.apache.maven.doxia.sink.Sink;
import org.apache.maven.doxia.tools.SiteTool;
import org.apache.maven.model.DistributionManagement;
import org.apache.maven.model.Model;
import org.apache.maven.model.Site;
import org.apache.maven.plugins.annotations.Mojo;
import org.apache.maven.project.MavenProject;
import org.apache.maven.project.MavenProjectBuilder;
import org.apache.maven.project.ProjectBuildingException;
import org.codehaus.plexus.i18n.I18N;

/**
 * Generates the Project Modules report.
 *
 * @author ltheussl
 * @version $Id$
 * @since 2.2
 */
@Mojo( name = "modules" )
public class ModulesReport
    extends AbstractProjectInfoReport
{
    // ----------------------------------------------------------------------
    // Public methods
    // ----------------------------------------------------------------------

    @Override
    public void executeReport( Locale locale )
    {
        new ModulesRenderer( getSink(), getProject(), mavenProjectBuilder, localRepository,
            getI18N( locale ), locale, siteTool ).render();
    }

    /** {@inheritDoc} */
    public String getOutputName()
    {
        return "modules";
    }

    @Override
    protected String getI18Nsection()
    {
        return "modules";
    }

    @Override
    public boolean canGenerateReport()
    {
        return !isEmpty( getProject().getModel().getModules() );
    }

    // ----------------------------------------------------------------------
    // Private
    // ----------------------------------------------------------------------

    /**
     * Internal renderer class
     */
    static class ModulesRenderer
        extends AbstractProjectInfoRenderer
    {
        protected MavenProject project;

        protected MavenProjectBuilder mavenProjectBuilder;

        protected ArtifactRepository localRepository;

        protected SiteTool siteTool;

        ModulesRenderer( Sink sink, MavenProject project, MavenProjectBuilder mavenProjectBuilder,
            ArtifactRepository localRepository, I18N i18n, Locale locale, SiteTool siteTool )
        {
            super( sink, i18n, locale );

            this.project = project;
            this.mavenProjectBuilder = mavenProjectBuilder;
            this.localRepository = localRepository;
            this.siteTool = siteTool;
        }

        @Override
        protected String getI18Nsection()
        {
            return "modules";
        }

        @Override
        public void renderBody()
        {
            startSection( getTitle() );

            paragraph( getI18nString( "intro" ) );

            startTable();

            String name = getI18nString( "header.name" );
            String description = getI18nString( "header.description" );
            tableHeader( new String[] { name, description } );

<<<<<<< HEAD
            final String baseURL = project.getUrl();

            // before MPIR-229 this was model.getModules(), which could have uninherited/unresolved values
            // @todo also include modules which are not part of reactor, e.g. caused by -pl
            List<MavenProject> modules = project.getCollectedProjects();
            for ( MavenProject moduleProject : modules )
            {
                Model moduleModel = moduleProject.getModel();
=======
            final String baseUrl = getDistMgmntSiteUrl( project );
>>>>>>> dd4ac4a2

                for ( Object module : project.getModules() )
                {
                    Model moduleModel;
                    File f = new File( project.getBasedir(), module + "/pom.xml" );
                    if ( f.exists() )
                    {
                        try
                        {
                            moduleModel = mavenProjectBuilder.build( f, localRepository, null ).getModel();
                        }
                        catch ( ProjectBuildingException e )
                        {
                           throw new IllegalStateException( "Unable to read local module POM", e );
                        }
                    }
                    else
                    {
                        moduleModel = new Model();
                        moduleModel.setName(module.toString());
                        setDistMgmntSiteUrl( moduleModel, module.toString() );
                    }

<<<<<<< HEAD
                final String moduleHref =
                    getRelativeLink( baseURL, moduleProject.getUrl(), moduleProject.getArtifactId() );

                tableRow( new String[] { linkedName( moduleName, moduleHref ), moduleModel.getDescription() } );
            }
=======
                    final String moduleName = name( moduleModel );
                    final String moduleHref = getRelativeLink( baseUrl, getDistMgmntSiteUrl( moduleModel ),
                                                moduleModel.getArtifactId() );

                    tableRow( new String[] {linkedName( moduleName, moduleHref ), moduleModel.getDescription()} );

                }
>>>>>>> dd4ac4a2

            endTable();

            endSection();
        }

        private static void setDistMgmntSiteUrl( Model model, String url )
        {
            if ( model.getDistributionManagement() == null )
            {
                model.setDistributionManagement( new DistributionManagement() );
            }

            if ( model.getDistributionManagement().getSite() == null )
            {
                model.getDistributionManagement().setSite( new Site() );
            }

            model.getDistributionManagement().getSite().setUrl( url );
        }

        /**
         * Return distributionManagement.site.url if defined, null otherwise.
         *
         * @param project not null
         * @return could be null
         */
        private static String getDistMgmntSiteUrl( MavenProject project )
        {
            return getDistMgmntSiteUrl( project.getDistributionManagement() );
        }

        /**
         * Return distributionManagement.site.url if defined, null otherwise.
         *
         * @param model not null
         * @return could be null
         */
        private static String getDistMgmntSiteUrl( Model model )
        {
            return getDistMgmntSiteUrl( model.getDistributionManagement() );
        }

        private static String getDistMgmntSiteUrl( DistributionManagement distMgmnt )
        {
            if ( distMgmnt != null && distMgmnt.getSite() != null && distMgmnt.getSite().getUrl() != null )
            {
                return urlEncode( distMgmnt.getSite().getUrl() );
            }

            return null;
        }

        private static String urlEncode( final String url )
        {
            if ( url == null )
            {
                return null;
            }

            try
            {
                return new File( url ).toURI().toURL().toExternalForm();
            }
            catch ( MalformedURLException ex )
            {
                return url; // this will then throw somewhere else
            }
        }

        private static String name( final Model model )
        {
            String name = model.getName();

            if ( name == null )
            {
                name = "Unnamed &#x2013; " + model.getGroupId() + ":" + model.getArtifactId() + ":"
                        + model.getPackaging() + ":" + model.getVersion();
            }

            return name;
        }

        // adapted from DefaultSiteTool#appendMenuItem
        private String getRelativeLink( String baseUrl, String href, String defaultHref )
        {
            String selectedHref = href;

            if ( selectedHref == null )
            {
                selectedHref = defaultHref;
            }

            if ( baseUrl != null )
            {
                selectedHref = siteTool.getRelativePath( selectedHref, baseUrl );
            }

            if ( selectedHref.endsWith( "/" ) )
            {
                selectedHref = selectedHref.concat( "index.html" );
            }
            else
            {
                selectedHref = selectedHref.concat( "/index.html" );
            }

            return selectedHref;
        }

        private String linkedName( String name, String link )
        {
            return "{" + name + ", ./" + link + "}";
        }
    }
}<|MERGE_RESOLUTION|>--- conflicted
+++ resolved
@@ -54,7 +54,7 @@
     public void executeReport( Locale locale )
     {
         new ModulesRenderer( getSink(), getProject(), mavenProjectBuilder, localRepository,
-            getI18N( locale ), locale, siteTool ).render();
+                             getI18N( locale ), locale, siteTool ).render();
     }
 
     /** {@inheritDoc} */
@@ -94,7 +94,8 @@
         protected SiteTool siteTool;
 
         ModulesRenderer( Sink sink, MavenProject project, MavenProjectBuilder mavenProjectBuilder,
-            ArtifactRepository localRepository, I18N i18n, Locale locale, SiteTool siteTool )
+                         ArtifactRepository localRepository, I18N i18n, Locale locale,
+                         SiteTool siteTool )
         {
             super( sink, i18n, locale );
 
@@ -123,56 +124,37 @@
             String description = getI18nString( "header.description" );
             tableHeader( new String[] { name, description } );
 
-<<<<<<< HEAD
-            final String baseURL = project.getUrl();
-
-            // before MPIR-229 this was model.getModules(), which could have uninherited/unresolved values
-            // @todo also include modules which are not part of reactor, e.g. caused by -pl
-            List<MavenProject> modules = project.getCollectedProjects();
-            for ( MavenProject moduleProject : modules )
-            {
-                Model moduleModel = moduleProject.getModel();
-=======
             final String baseUrl = getDistMgmntSiteUrl( project );
->>>>>>> dd4ac4a2
-
-                for ( Object module : project.getModules() )
+
+            for ( Object module : project.getModules() )
+            {
+                Model moduleModel;
+                File f = new File( project.getBasedir(), module + "/pom.xml" );
+                if ( f.exists() )
                 {
-                    Model moduleModel;
-                    File f = new File( project.getBasedir(), module + "/pom.xml" );
-                    if ( f.exists() )
+                    try
                     {
-                        try
-                        {
-                            moduleModel = mavenProjectBuilder.build( f, localRepository, null ).getModel();
-                        }
-                        catch ( ProjectBuildingException e )
-                        {
-                           throw new IllegalStateException( "Unable to read local module POM", e );
-                        }
+                        moduleModel = mavenProjectBuilder.build( f, localRepository, null ).getModel();
                     }
-                    else
+                    catch ( ProjectBuildingException e )
                     {
-                        moduleModel = new Model();
-                        moduleModel.setName(module.toString());
-                        setDistMgmntSiteUrl( moduleModel, module.toString() );
+                       throw new IllegalStateException( "Unable to read local module POM", e );
                     }
-
-<<<<<<< HEAD
-                final String moduleHref =
-                    getRelativeLink( baseURL, moduleProject.getUrl(), moduleProject.getArtifactId() );
+                }
+                else
+                {
+                    moduleModel = new Model();
+                    moduleModel.setName( module.toString() );
+                    setDistMgmntSiteUrl( moduleModel, module.toString() );
+                }
+
+                final String moduleName = name( moduleModel );
+                final String moduleHref = getRelativeLink( baseUrl, getDistMgmntSiteUrl( moduleModel ),
+                                            moduleModel.getArtifactId() );
 
                 tableRow( new String[] { linkedName( moduleName, moduleHref ), moduleModel.getDescription() } );
-            }
-=======
-                    final String moduleName = name( moduleModel );
-                    final String moduleHref = getRelativeLink( baseUrl, getDistMgmntSiteUrl( moduleModel ),
-                                                moduleModel.getArtifactId() );
-
-                    tableRow( new String[] {linkedName( moduleName, moduleHref ), moduleModel.getDescription()} );
-
-                }
->>>>>>> dd4ac4a2
+
+            }
 
             endTable();
 
