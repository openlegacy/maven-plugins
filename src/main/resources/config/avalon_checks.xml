<?xml version="1.0"?>
<!--
Licensed to the Apache Software Foundation (ASF) under one
or more contributor license agreements.  See the NOTICE file
distributed with this work for additional information
regarding copyright ownership.  The ASF licenses this file
to you under the Apache License, Version 2.0 (the
"License"); you may not use this file except in compliance
with the License.  You may obtain a copy of the License at

    http://www.apache.org/licenses/LICENSE-2.0

Unless required by applicable law or agreed to in writing,
software distributed under the License is distributed on an
"AS IS" BASIS, WITHOUT WARRANTIES OR CONDITIONS OF ANY
KIND, either express or implied.  See the License for the
specific language governing permissions and limitations
under the License.
-->

<!DOCTYPE module PUBLIC
    "-//Puppy Crawl//DTD Check Configuration 1.1//EN"
    "http://www.puppycrawl.com/dtds/configuration_1_1.dtd">

<!--

  Checkstyle configuration that checks the sun coding conventions from:

    - the Java Language Specification at
      http://java.sun.com/docs/books/jls/second_edition/html/index.html

    - the Sun Code Conventions at http://java.sun.com/docs/codeconv/

    - the Javadoc guidelines at
      http://java.sun.com/j2se/javadoc/writingdoccomments/index.html

    - the JDK Api documentation http://java.sun.com/j2se/docs/api/index.html

    - some best practices

  Checkstyle is very configurable. Be sure to read the documentation at
  http://checkstyle.sf.net (or in your downloaded distribution).

  Most Checks are configurable, be sure to consult the documentation.

  To completely disable a check, just comment it out or delete it from the file.

  Finally, it is worth reading the documentation.

-->

<module name="Checker">

    <!-- Checks that a package.html file exists for each package.     -->
<<<<<<< HEAD
    <!-- See http://checkstyle.sf.net/config_javadoc.html#JavadocPackage -->
    <module name="JavadocPackage">
      <property name="allowLegacy" value="false"/>
    </module>
=======
    <!-- See http://checkstyle.sf.net/config_javadoc.html#PackageHtml -->
    <module name="PackageHtml"/>
>>>>>>> 53d332c3

    <!-- Checks whether files end with a new line.                        -->
    <!-- See http://checkstyle.sf.net/config_misc.html#NewlineAtEndOfFile -->
    <module name="NewlineAtEndOfFile"/>

    <!-- Checks that property files contain the same keys.         -->
    <!-- See http://checkstyle.sf.net/config_misc.html#Translation -->
    <module name="Translation"/>

<<<<<<< HEAD
    <module name="FileLength"/>    

    <!-- Following interprets the header file as regular expressions. -->
    <!-- <module name="RegexpHeader"/>                                -->    

    <module name="FileTabCharacter">
        <property name="eachLine" value="true"/>
    </module>    

    <module name="RegexpSingleline">
        <!-- \s matches whitespace character, $ matches end of line. -->
        <property name="format" value="\s+$"/>
        <property name="message" value="Line has trailing spaces."/>
    </module>    

=======
>>>>>>> 53d332c3
    <module name="TreeWalker">

        <property name="cacheFile" value="${checkstyle.cache.file}"/>

        <!-- ************************************************************** -->
        <!-- Checks that are different from the sun coding conventions ones -->
        <!-- ************************************************************** -->
        <property name="tabWidth" value="4"/>
        <module name="LeftCurly">
          <property name="option" value="nl"/>
        </module>
        <module name="RightCurly">
          <property name="option" value="alone"/>
        </module>
        <module name="MemberName">
          <property name="format" value="^m_[a-z](_?[a-zA-Z0-9])*$"/>
        </module>
        <module name="StaticVariableName">
          <property name="format" value="^c_[a-z](_?[a-zA-Z0-9])*$"/>
        </module>
        <module name="MethodName">
          <property name="format" value="[a-z](_?[a-zA-Z0-9]+)*$"/>
        </module>
        <module name="ParameterName">
          <property name="format" value="[a-z](_?[a-zA-Z0-9]+)*$"/>
        </module>
        <module name="LocalVariableName">
          <property name="format" value="[a-z](_?[a-zA-Z0-9]+)*$"/>
        </module>
        
        <!-- ************************************************************** -->
        <!-- Default Sun coding conventions checks                          -->
        <!-- ************************************************************** -->

        <!-- Checks for Javadoc comments.                     -->
        <!-- See http://checkstyle.sf.net/config_javadoc.html -->
        <module name="JavadocMethod"/>
        <module name="JavadocType"/>
        <module name="JavadocVariable"/>


        <!-- Checks for Naming Conventions.                  -->
        <!-- See http://checkstyle.sf.net/config_naming.html -->
        <module name="ConstantName"/>
        <module name="PackageName"/>
        <module name="TypeName"/>
        <module name="LocalFinalVariableName"/>


        <!-- Checks for Headers                              -->
        <!-- See http://checkstyle.sf.net/config_header.html -->
        <module name="Header">
            <!-- The follow property value demonstrates the ability     -->
            <!-- to have access to ANT properties. In this case it uses -->
            <!-- the ${basedir} property to allow Checkstyle to be run  -->
            <!-- from any directory within a project.                   -->
            <property name="headerFile" value="${checkstyle.header.file}"/>
        </module>

<<<<<<< HEAD
=======
        <!-- Following interprets the header file as regular expressions. -->
        <!-- <module name="RegexpHeader"/>                                -->


>>>>>>> 53d332c3
        <!-- Checks for imports                              -->
        <!-- See http://checkstyle.sf.net/config_import.html -->
        <module name="AvoidStarImport"/>
        <module name="IllegalImport"/> <!-- defaults to sun.* packages -->
        <module name="RedundantImport"/>
        <module name="UnusedImports"/>


        <!-- Checks for Size Violations.                    -->
        <!-- See http://checkstyle.sf.net/config_sizes.html -->
<<<<<<< HEAD
=======
        <module name="FileLength"/>
>>>>>>> 53d332c3
        <module name="LineLength"/>
        <module name="MethodLength"/>
        <module name="ParameterNumber"/>


        <!-- Checks for whitespace                               -->
        <!-- See http://checkstyle.sf.net/config_whitespace.html -->
        <module name="EmptyForIteratorPad"/>
        <module name="NoWhitespaceAfter"/>
        <module name="NoWhitespaceBefore"/>
        <module name="OperatorWrap"/>
        <module name="ParenPad"/>
<<<<<<< HEAD
=======
        <module name="TabCharacter"/>
>>>>>>> 53d332c3
        <module name="WhitespaceAfter"/>
        <module name="WhitespaceAround"/>


        <!-- Modifier Checks                                    -->
        <!-- See http://checkstyle.sf.net/config_modifiers.html -->
        <module name="ModifierOrder"/>
        <module name="RedundantModifier"/>


        <!-- Checks for blocks. You know, those {}'s         -->
        <!-- See http://checkstyle.sf.net/config_blocks.html -->
        <module name="AvoidNestedBlocks"/>
        <module name="EmptyBlock"/>
        
        <module name="NeedBraces"/>


        <!-- Checks for common coding problems               -->
        <!-- See http://checkstyle.sf.net/config_coding.html -->
        <module name="AvoidInlineConditionals"/>
        <module name="DoubleCheckedLocking"/>    <!-- MY FAVOURITE -->
        <module name="EmptyStatement"/>
        <module name="EqualsHashCode"/>
        <module name="HiddenField"/>
        <module name="IllegalInstantiation"/>
        <module name="InnerAssignment"/>
        <module name="MagicNumber"/>
        <module name="MissingSwitchDefault"/>
        <module name="RedundantThrows"/>
        <module name="SimplifyBooleanExpression"/>
        <module name="SimplifyBooleanReturn"/>

        <!-- Checks for class design                         -->
        <!-- See http://checkstyle.sf.net/config_design.html -->
        <module name="DesignForExtension"/>
        <module name="FinalClass"/>
        <module name="HideUtilityClassConstructor"/>
        <module name="InterfaceIsType"/>
        <module name="VisibilityModifier"/>


        <!-- Miscellaneous other checks.                   -->
        <!-- See http://checkstyle.sf.net/config_misc.html -->
        <module name="ArrayTypeStyle"/>
        <module name="FinalParameters"/>
<<<<<<< HEAD
=======
        <module name="GenericIllegalRegexp">
            <property name="format" value="\s+$"/>
            <property name="message" value="Line has trailing spaces."/>
        </module>
>>>>>>> 53d332c3
        <module name="TodoComment"/>
        <module name="UpperEll"/>

    </module>

</module><|MERGE_RESOLUTION|>--- conflicted
+++ resolved
@@ -52,15 +52,8 @@
 <module name="Checker">
 
     <!-- Checks that a package.html file exists for each package.     -->
-<<<<<<< HEAD
-    <!-- See http://checkstyle.sf.net/config_javadoc.html#JavadocPackage -->
-    <module name="JavadocPackage">
-      <property name="allowLegacy" value="false"/>
-    </module>
-=======
     <!-- See http://checkstyle.sf.net/config_javadoc.html#PackageHtml -->
     <module name="PackageHtml"/>
->>>>>>> 53d332c3
 
     <!-- Checks whether files end with a new line.                        -->
     <!-- See http://checkstyle.sf.net/config_misc.html#NewlineAtEndOfFile -->
@@ -70,24 +63,6 @@
     <!-- See http://checkstyle.sf.net/config_misc.html#Translation -->
     <module name="Translation"/>
 
-<<<<<<< HEAD
-    <module name="FileLength"/>    
-
-    <!-- Following interprets the header file as regular expressions. -->
-    <!-- <module name="RegexpHeader"/>                                -->    
-
-    <module name="FileTabCharacter">
-        <property name="eachLine" value="true"/>
-    </module>    
-
-    <module name="RegexpSingleline">
-        <!-- \s matches whitespace character, $ matches end of line. -->
-        <property name="format" value="\s+$"/>
-        <property name="message" value="Line has trailing spaces."/>
-    </module>    
-
-=======
->>>>>>> 53d332c3
     <module name="TreeWalker">
 
         <property name="cacheFile" value="${checkstyle.cache.file}"/>
@@ -147,13 +122,10 @@
             <property name="headerFile" value="${checkstyle.header.file}"/>
         </module>
 
-<<<<<<< HEAD
-=======
         <!-- Following interprets the header file as regular expressions. -->
         <!-- <module name="RegexpHeader"/>                                -->
 
 
->>>>>>> 53d332c3
         <!-- Checks for imports                              -->
         <!-- See http://checkstyle.sf.net/config_import.html -->
         <module name="AvoidStarImport"/>
@@ -164,10 +136,7 @@
 
         <!-- Checks for Size Violations.                    -->
         <!-- See http://checkstyle.sf.net/config_sizes.html -->
-<<<<<<< HEAD
-=======
         <module name="FileLength"/>
->>>>>>> 53d332c3
         <module name="LineLength"/>
         <module name="MethodLength"/>
         <module name="ParameterNumber"/>
@@ -180,10 +149,7 @@
         <module name="NoWhitespaceBefore"/>
         <module name="OperatorWrap"/>
         <module name="ParenPad"/>
-<<<<<<< HEAD
-=======
         <module name="TabCharacter"/>
->>>>>>> 53d332c3
         <module name="WhitespaceAfter"/>
         <module name="WhitespaceAround"/>
 
@@ -230,13 +196,10 @@
         <!-- See http://checkstyle.sf.net/config_misc.html -->
         <module name="ArrayTypeStyle"/>
         <module name="FinalParameters"/>
-<<<<<<< HEAD
-=======
         <module name="GenericIllegalRegexp">
             <property name="format" value="\s+$"/>
             <property name="message" value="Line has trailing spaces."/>
         </module>
->>>>>>> 53d332c3
         <module name="TodoComment"/>
         <module name="UpperEll"/>
 
