<<<<<<< HEAD
=======
<!--
Licensed to the Apache Software Foundation (ASF) under one
or more contributor license agreements.  See the NOTICE file
distributed with this work for additional information
regarding copyright ownership.  The ASF licenses this file
to you under the Apache License, Version 2.0 (the
"License"); you may not use this file except in compliance
with the License.  You may obtain a copy of the License at

    http://www.apache.org/licenses/LICENSE-2.0

Unless required by applicable law or agreed to in writing,
software distributed under the License is distributed on an
"AS IS" BASIS, WITHOUT WARRANTIES OR CONDITIONS OF ANY
KIND, either express or implied.  See the License for the
specific language governing permissions and limitations
under the License.
-->
>>>>>>> 567fb0b0
<project xmlns="http://maven.apache.org/POM/4.0.0" xmlns:xsi="http://www.w3.org/2001/XMLSchema-instance" xsi:schemaLocation="http://maven.apache.org/POM/4.0.0 http://maven.apache.org/maven-v4_0_0.xsd">
  <parent>
    <artifactId>maven-plugins</artifactId>
    <groupId>org.apache.maven.plugins</groupId>
    <version>8</version>
  </parent>
  <modelVersion>4.0.0</modelVersion>
  <artifactId>maven-source-plugin</artifactId>
  <packaging>maven-plugin</packaging>
  <name>Maven Source Plug-In</name>
  <version>2.0.3</version>
  <prerequisites>
    <maven>2.0</maven>
  </prerequisites>
  <issueManagement>
    <system>JIRA</system>
    <url>http://jira.codehaus.org/browse/MSOURCES</url>
  </issueManagement>
  <dependencies>
    <dependency>
      <groupId>org.apache.maven</groupId>
      <artifactId>maven-plugin-api</artifactId>
      <version>2.0</version>
    </dependency>
    <dependency>
      <groupId>org.apache.maven</groupId>
      <artifactId>maven-project</artifactId>
      <version>2.0</version>
    </dependency>
    <dependency>
      <groupId>org.codehaus.plexus</groupId>
      <artifactId>plexus-archiver</artifactId>
      <version>1.0-alpha-7</version>
    </dependency>
    <dependency>
      <groupId>org.codehaus.plexus</groupId>
      <artifactId>plexus-container-default</artifactId>
      <version>1.0-alpha-9</version>
    </dependency>
    <dependency>
      <groupId>org.apache.maven.shared</groupId>
      <artifactId>maven-plugin-testing-harness</artifactId>
      <version>1.0-beta-2-SNAPSHOT</version>
    </dependency>
  </dependencies>
  <build>
    <plugins>
      <plugin>
        <groupId>org.apache.maven.plugins</groupId>
        <artifactId>maven-surefire-plugin</artifactId>
        <configuration>
          <excludes>
            <!-- We need this otherwhise surefire picks up our fake test classes -->
            <exclude>projects/**</exclude>
          </excludes>
        </configuration>
      </plugin>
    </plugins>
  </build>

  <scm>
    <connection>scm:svn:https://svn.apache.org/repos/asf/maven/plugins/tags/maven-source-plugin-2.0.3</connection>
    <developerConnection>scm:svn:https://svn.apache.org/repos/asf/maven/plugins/tags/maven-source-plugin-2.0.3</developerConnection>
    <url>https://svn.apache.org/repos/asf/maven/plugins/tags/maven-source-plugin-2.0.3</url>
  </scm>
</project><|MERGE_RESOLUTION|>--- conflicted
+++ resolved
@@ -1,5 +1,3 @@
-<<<<<<< HEAD
-=======
 <!--
 Licensed to the Apache Software Foundation (ASF) under one
 or more contributor license agreements.  See the NOTICE file
@@ -18,7 +16,6 @@
 specific language governing permissions and limitations
 under the License.
 -->
->>>>>>> 567fb0b0
 <project xmlns="http://maven.apache.org/POM/4.0.0" xmlns:xsi="http://www.w3.org/2001/XMLSchema-instance" xsi:schemaLocation="http://maven.apache.org/POM/4.0.0 http://maven.apache.org/maven-v4_0_0.xsd">
   <parent>
     <artifactId>maven-plugins</artifactId>
@@ -40,6 +37,16 @@
   <dependencies>
     <dependency>
       <groupId>org.apache.maven</groupId>
+      <artifactId>maven-model</artifactId>
+      <version>2.0</version>
+    </dependency>
+    <dependency>
+      <groupId>org.apache.maven</groupId>
+      <artifactId>maven-artifact</artifactId>
+      <version>2.0</version>
+    </dependency>
+    <dependency>
+      <groupId>org.apache.maven</groupId>
       <artifactId>maven-plugin-api</artifactId>
       <version>2.0</version>
     </dependency>
@@ -55,33 +62,32 @@
     </dependency>
     <dependency>
       <groupId>org.codehaus.plexus</groupId>
+      <artifactId>plexus-utils</artifactId>
+      <version>1.1</version>
+    </dependency>
+    <dependency>
+      <groupId>org.codehaus.plexus</groupId>
       <artifactId>plexus-container-default</artifactId>
       <version>1.0-alpha-9</version>
     </dependency>
+
     <dependency>
       <groupId>org.apache.maven.shared</groupId>
       <artifactId>maven-plugin-testing-harness</artifactId>
-      <version>1.0-beta-2-SNAPSHOT</version>
+      <version>1.0-beta-1</version>
+      <scope>test</scope>
+    </dependency>
+    <dependency>
+      <groupId>junit</groupId>
+      <artifactId>junit</artifactId>
+      <version>3.8.1</version>
+      <scope>test</scope>
     </dependency>
   </dependencies>
-  <build>
-    <plugins>
-      <plugin>
-        <groupId>org.apache.maven.plugins</groupId>
-        <artifactId>maven-surefire-plugin</artifactId>
-        <configuration>
-          <excludes>
-            <!-- We need this otherwhise surefire picks up our fake test classes -->
-            <exclude>projects/**</exclude>
-          </excludes>
-        </configuration>
-      </plugin>
-    </plugins>
-  </build>
 
   <scm>
     <connection>scm:svn:https://svn.apache.org/repos/asf/maven/plugins/tags/maven-source-plugin-2.0.3</connection>
     <developerConnection>scm:svn:https://svn.apache.org/repos/asf/maven/plugins/tags/maven-source-plugin-2.0.3</developerConnection>
     <url>https://svn.apache.org/repos/asf/maven/plugins/tags/maven-source-plugin-2.0.3</url>
   </scm>
-</project>+</project>
