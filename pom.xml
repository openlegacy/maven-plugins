<?xml version='1.0' encoding='UTF-8'?>
<!--
Licensed to the Apache Software Foundation (ASF) under one
or more contributor license agreements.  See the NOTICE file
distributed with this work for additional information
regarding copyright ownership.  The ASF licenses this file
to you under the Apache License, Version 2.0 (the
"License"); you may not use this file except in compliance
with the License.  You may obtain a copy of the License at

  http://www.apache.org/licenses/LICENSE-2.0

Unless required by applicable law or agreed to in writing,
software distributed under the License is distributed on an
"AS IS" BASIS, WITHOUT WARRANTIES OR CONDITIONS OF ANY
KIND, either express or implied.  See the License for the
specific language governing permissions and limitations
under the License.
-->
<project xmlns="http://maven.apache.org/POM/4.0.0" xmlns:xsi="http://www.w3.org/2001/XMLSchema-instance" xsi:schemaLocation="http://maven.apache.org/POM/4.0.0 http://maven.apache.org/maven-v4_0_0.xsd">
  <parent>
    <artifactId>maven-plugins</artifactId>
    <groupId>org.apache.maven.plugins</groupId>
    <version>10</version>
  </parent>
  <modelVersion>4.0.0</modelVersion>
  <artifactId>maven-jar-plugin</artifactId>
  <packaging>maven-plugin</packaging>
  <name>Maven Jar Plugin</name>
<<<<<<< HEAD
  <version>2.2</version>
=======
  <version>2.2-SNAPSHOT</version>
>>>>>>> f5b11400
  <prerequisites>
    <maven>2.0.6</maven>
  </prerequisites>
  <issueManagement>
    <system>JIRA</system>
    <url>http://jira.codehaus.org/browse/MJAR</url>
  </issueManagement>
  
  <scm>
    <connection>scm:svn:http://svn.apache.org/repos/asf/maven/plugins/tags/maven-jar-plugin-2.2</connection>
    <developerConnection>scm:svn:https://svn.apache.org/repos/asf/maven/plugins/tags/maven-jar-plugin-2.2</developerConnection>
    <url>http://svn.apache.org/viewvc/maven/plugins/tags/maven-jar-plugin-2.2</url>
  </scm>  
  
  <contributors>
    <contributor>
      <name>Jerome Lacoste</name>
      <email>jerome@coffeebreaks.org</email>
      <organization>CoffeeBreaks</organization>
      <organizationUrl>http://www.coffeebreaks.org</organizationUrl>
      <timezone>+1</timezone>
      <roles>
        <role>Java Developer</role>
      </roles>
    </contributor>
  </contributors>

  <dependencies>
    <dependency>
      <groupId>org.apache.maven</groupId>
      <artifactId>maven-plugin-api</artifactId>
      <version>2.0.6</version>
    </dependency>
    <dependency>
      <groupId>org.apache.maven</groupId>
      <artifactId>maven-project</artifactId>
      <version>2.0.7</version>
    </dependency>
    <dependency>
      <groupId>org.apache.maven</groupId>
      <artifactId>maven-archiver</artifactId>
      <version>2.3</version>
    </dependency>
    <dependency>
      <groupId>org.codehaus.plexus</groupId>
      <artifactId>plexus-archiver</artifactId>
      <version>1.0-alpha-9</version>
      <exclusions>
        <exclusion>
          <groupId>org.codehaus.plexus</groupId>
          <artifactId>plexus-container-default</artifactId>
        </exclusion>
        <exclusion>
          <groupId>org.codehaus.plexus</groupId>
          <artifactId>plexus-component-api</artifactId>
        </exclusion>
      </exclusions>
    </dependency>
    <dependency>
      <groupId>org.codehaus.plexus</groupId>
      <artifactId>plexus-io</artifactId>
      <version>1.0-alpha-1</version>
      <exclusions>
        <exclusion>
          <groupId>org.codehaus.plexus</groupId>
          <artifactId>plexus-container-default</artifactId>
        </exclusion>
        <exclusion>
          <groupId>org.codehaus.plexus</groupId>
          <artifactId>plexus-component-api</artifactId>
        </exclusion>
      </exclusions>
    </dependency>        
    <dependency>
      <groupId>commons-lang</groupId>
      <artifactId>commons-lang</artifactId>
      <version>2.1</version>
    </dependency>
    <dependency>
      <groupId>org.codehaus.plexus</groupId>
      <artifactId>plexus-utils</artifactId>
      <version>1.4.9</version>
    </dependency>
    <dependency>
      <groupId>org.apache.maven.shared</groupId>
      <artifactId>maven-plugin-testing-harness</artifactId>
      <version>1.1</version>
      <scope>test</scope>
    </dependency>
  </dependencies>

  <build>
    <plugins>
      <plugin>
        <groupId>org.apache.maven.plugins</groupId>
        <artifactId>maven-surefire-plugin</artifactId>
        <version>2.3.1</version>  
      </plugin>
      <plugin>
        <groupId>org.apache.maven.plugins</groupId>
        <artifactId>maven-source-plugin</artifactId>
        <version>2.0.4</version>
      </plugin>
      <plugin>
        <artifactId>maven-enforcer-plugin</artifactId>
        <version>1.0-alpha-3</version>
        <executions>
          <execution>
            <goals>
              <goal>enforce</goal>
            </goals>
            <id>ensure-no-container-api</id>
            <configuration>
              <rules>
                <bannedDependencies>
                  <excludes>
                    <exclude>org.codehaus.plexus:plexus-component-api</exclude>
                  </excludes>
                  <message>The new containers are not supported. You probably added a dependency that is missing the exclusions.</message>
                </bannedDependencies>
              </rules>
              <fail>true</fail>
            </configuration>
          </execution>
        </executions>
      </plugin>      

      <!-- Testing the result of the it pom.xml -->
      <plugin>
        <groupId>org.apache.maven.plugins</groupId>
        <artifactId>maven-surefire-plugin</artifactId>
        <version>2.3</version>
        <configuration>
          <excludes>
            <exclude>**/*IntegrationTest.java</exclude>
          </excludes>
        </configuration>
      </plugin>
    </plugins>
  </build>
  <profiles>
    <profile>
      <id>integration-tests</id>
      <activation>
        <property>
          <name>maven.test.skip</name>
          <value>!true</value>
        </property>
      </activation>
      <build>
        <plugins>
          <plugin>
            <groupId>org.apache.maven.plugins</groupId>
            <artifactId>maven-install-plugin</artifactId>
            <version>2.2</version>
            <executions>
              <execution>
                <id>integration-test</id>
                <phase>pre-integration-test</phase>
                <goals>
                  <goal>install-file</goal>
                </goals>
                <configuration>
                  <file>${project.build.directory}/${project.build.finalName}.jar</file>
                  <groupId>${project.groupId}</groupId>
                  <artifactId>${project.artifactId}</artifactId>
                  <version>${project.version}</version>
                  <packaging>${project.packaging}</packaging>
                  <pomFile>${basedir}/pom.xml</pomFile>
                  <createChecksum>true</createChecksum>
                  <localRepositoryPath>${project.build.directory}/local-repo</localRepositoryPath>
                  <localRepositoryId>it-local-repo</localRepositoryId>
                </configuration>
              </execution>
            </executions>
          </plugin>
          <plugin>
            <groupId>org.apache.maven.plugins</groupId>
            <artifactId>maven-invoker-plugin</artifactId>
            <version>1.1</version>
            <configuration>
              <projectsDirectory>src/it</projectsDirectory>
              <pomIncludes>
                <pomInclude>**/**/pom.xml</pomInclude>
              </pomIncludes>
              <postBuildHookScript>verify.bsh</postBuildHookScript>
              <localRepositoryPath>${basedir}/target/local-repo</localRepositoryPath>
              <goals>
                <goal>clean</goal>
                <goal>package</goal>
              </goals>
            </configuration>
            <executions>
              <execution>
                <id>integration-test</id>
                <phase>integration-test</phase>
                <goals>
                  <goal>run</goal>
                </goals>
              </execution>
            </executions>
          </plugin>
        </plugins>
      </build>
    </profile>
  </profiles>
  <reporting>
    <plugins>
      <plugin>
        <groupId>org.apache.maven.plugins</groupId>
        <artifactId>maven-javadoc-plugin</artifactId>
      </plugin>
      <plugin>
        <groupId>org.apache.maven.plugins</groupId>
        <artifactId>maven-jxr-plugin</artifactId>
      </plugin>
    </plugins>
  </reporting>
</project><|MERGE_RESOLUTION|>--- conflicted
+++ resolved
@@ -27,11 +27,7 @@
   <artifactId>maven-jar-plugin</artifactId>
   <packaging>maven-plugin</packaging>
   <name>Maven Jar Plugin</name>
-<<<<<<< HEAD
   <version>2.2</version>
-=======
-  <version>2.2-SNAPSHOT</version>
->>>>>>> f5b11400
   <prerequisites>
     <maven>2.0.6</maven>
   </prerequisites>
